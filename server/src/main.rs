--- conflicted
+++ resolved
@@ -6,11 +6,5 @@
 #[tokio::main]
 async fn main() -> Result<()> {
     pretty_env_logger::init();
-<<<<<<< HEAD
     server::run_on_new_localset().await
-}
-=======
-    let local = tokio::task::LocalSet::new();
-    local.run_until(server::run()).await
-}
->>>>>>> 77a1e2ab
+}