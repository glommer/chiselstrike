--- conflicted
+++ resolved
@@ -156,26 +156,16 @@
 
     let msg = execute!(client.apply(tonic::Request::new(req)).await);
 
-<<<<<<< HEAD
-    println!("Code was applied to the ChiselStrike server. It contained:");
-    println!("  - models: {}", msg.types.len());
-    println!("  - event handlers: {}", msg.event_handlers.len());
-    println!("  - labels: {}", msg.labels.len());
-=======
     println!("Applied:");
     if !msg.types.is_empty() {
         println!("  {} models", msg.types.len());
     }
-    if !msg.endpoints.is_empty() {
-        println!("  {} routes", msg.endpoints.len());
-    }
     if !msg.event_handlers.is_empty() {
         println!("  {} event handlers", msg.event_handlers.len());
     }
     if !msg.labels.is_empty() {
         println!("  {} labels", msg.labels.len());
     }
->>>>>>> dda7560d
 
     Ok(())
 }
