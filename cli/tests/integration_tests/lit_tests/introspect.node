# SPDX-FileCopyrightText: © 2022 ChiselStrike <info@chiselstrike.com>

# RUN: sh -e @file

cat << EOF > "$TEMPDIR/routes/simple.ts"
export default function chisel(_req: Request) : Promise<Response> {
    return new Response("");
}
EOF

export GIT_AUTHOR_NAME="ChiselStrike test"
export GIT_AUTHOR_EMAIL="chiselstrike@test.com"
export GIT_COMMITTER_NAME="ChiselStrike test"
export GIT_COMMITTER_EMAIL="chiselstrike@test.com"

cd "$TEMPDIR"
mv package.json pkg.json

$CHISEL apply
<<<<<<< HEAD
=======
# CHECK: Code was applied
>>>>>>> 71e9443e

$CURL $CHISELD_HOST/__chiselstrike/
# CHECK: HTTP/1.1 200 OK
# CHECK: "title": "ChiselStrike Internal API",
# CHECK: "/auth/users/"
# CHECK: "/auth/sessions/"
# CHECK: "/auth/tokens/"
# CHECK: "/auth/accounts/"

$CURL $CHISELD_HOST/
# CHECK: HTTP/1.1 200 OK
# CHECK: "title": "ChiselStrike all routes",
# CHECK: "/__chiselstrike"
# CHECK: "/dev"

$CURL $CHISELD_HOST/dev
# CHECK: HTTP/1.1 200 OK
# CHECK: "title": "ChiselStrike Application",
# CHECK: "version": ""


jq '.name = "glauber" | .version = "1.0.1"' pkg.json > package.json
$CHISEL apply
$CURL $CHISELD_HOST/dev
# CHECK: HTTP/1.1 200 OK
# CHECK: "title": "glauber",
# CHECK: "version": "1.0.1"

## change the version to 1.0.0 and see if it gets reflected
jq '.name = "glauber" | .version = "1.0.0"' pkg.json > package.json
$CHISEL apply
$CURL $CHISELD_HOST/dev
# CHECK: HTTP/1.1 200 OK
# CHECK: "title": "glauber",
# CHECK: "version": "1.0.0"

git init ./
git add routes/simple.ts
git commit -m "test"
$CHISEL apply
$CURL $CHISELD_HOST/dev
# CHECK: HTTP/1.1 200 OK
# CHECK: "title": "glauber",

# jq doesn't like the standard output including headers because it is not json
TITLE=$($CURL --no-include $CHISELD_HOST/dev | jq '.info.version')
EXPECTED="\"1.0.0-$(git rev-parse --short HEAD)\""

if [ "$TITLE" = "$EXPECTED" ]; then echo "match"; fi
# CHECK: match

git tag "foo"
$CHISEL apply
$CURL $CHISELD_HOST/dev
# CHECK: HTTP/1.1 200 OK
# CHECK: "title": "glauber",
# CHECK: "version": "1.0.0-foo"<|MERGE_RESOLUTION|>--- conflicted
+++ resolved
@@ -17,10 +17,7 @@
 mv package.json pkg.json
 
 $CHISEL apply
-<<<<<<< HEAD
-=======
 # CHECK: Code was applied
->>>>>>> 71e9443e
 
 $CURL $CHISELD_HOST/__chiselstrike/
 # CHECK: HTTP/1.1 200 OK
