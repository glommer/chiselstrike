--- conflicted
+++ resolved
@@ -18,10 +18,7 @@
 
 cd "$TEMPDIR"
 $CHISEL apply
-<<<<<<< HEAD
-=======
 # CHECK: Code was applied
->>>>>>> 71e9443e
 
 $CURL -o - $CHISELD_HOST/dev/test1
 # CHECK: HTTP/1.1 200 OK
@@ -44,10 +41,7 @@
 }
 EOF
 $CHISEL apply
-<<<<<<< HEAD
-=======
 # CHECK: Code was applied
->>>>>>> 71e9443e
 
 $CURL -o - $CHISELD_HOST/dev/test2
 
