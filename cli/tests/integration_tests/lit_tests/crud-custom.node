# SPDX-FileCopyrightText: © 2022 ChiselStrike <info@chiselstrike.com>

# RUN: sh -e @file

cp examples/person.ts "$TEMPDIR/models"

cat << EOF > "$TEMPDIR/routes/persons.ts"
import { crud, standardCRUDMethods } from "@chiselstrike/api";
import { Person } from "../models/person";

const scalarTypes = new Set(["string", "number", "boolean"]);
function isScalar(data: unknown): boolean {
    return scalarTypes.has(typeof data);
}

function sortObjectEntries([a]: [string, unknown], [b]: [string, unknown]): number {
    if (a < b) return -1;
    else if (a > b) return 1;
    return 0;
}

const indentString = "  ";

function toYAML(data: unknown, level = 0): string {
    if (isScalar(data)) {
        return JSON.stringify(data);
    }

    if (data === null) {
        return "null";
    }

    const nextLevel = level + 1;
    const indent = indentString.repeat(level);
    const nextIndent = indentString.repeat(nextLevel);
    const lines = Array.isArray(data)
        ? data.map(it => "- " + toYAML(it, nextLevel))
        : Object.entries(data as object).sort(sortObjectEntries).map(([key, value]) => {
            if (isScalar(value)) {
                return key + ": " + JSON.stringify(value);
            }
            return key + ":\n" + nextIndent + toYAML(value, nextLevel);
        });
    return lines.join("\n" + indent) + "\n";
}

function isNullBody(status: number): boolean {
    return status == 101 || status == 204 || status == 205 || status == 304;
}

function responseFromYAML(body: unknown, status: number) {
    const payload = isNullBody(status) ? null : toYAML(body);
    return new Response(payload, {
        status: status,
        headers: [
            ["content-type", "text/yaml"],
        ],
    });

}

function createResponse(body: unknown, status: number) {
    if (status < 400) {
        return responseFromYAML({ data: body, status }, status);
    }
    return responseFromYAML({ error: body, status }, status);
}

export default crud(Person, {
        createResponse,
        deleteAll: false,
        deleteOne: false,
        put: false,
    })
    .delete('*', (req) => createResponse("Method Not Allowed", 405))
    .put('*', (req) => createResponse("Forbidden", 403));
EOF

cd "$TEMPDIR"
$CHISEL apply
<<<<<<< HEAD
# CHECK: Model defined: Person
=======
# CHECK: Code was applied
>>>>>>> 71e9443e

$CURL -d '{"first_name":"Alice","last_name":"Anderson","age":30,"human":true,"height":10}' $CHISELD_HOST/dev/persons
# CHECK: HTTP/1.1 200 OK
# CHECK: content-type: text/yaml
# CHECK: data:
# CHECK: last_name: "Anderson"
# CHECK: status: 200
$CURL -d '{"first_name":"Bob","last_name":"Brown","age":40,"human":true,"height":9}' $CHISELD_HOST/dev/persons
# CHECK: HTTP/1.1 200 OK
# CHECK: content-type: text/yaml
# CHECK: data:
# CHECK: last_name: "Brown"
# CHECK: status: 200
$CURL -d '{"first_name":"Charlie","last_name":"Chong","age":20,"human":true,"height":8}' $CHISELD_HOST/dev/persons
# CHECK: HTTP/1.1 200 OK
# CHECK: content-type: text/yaml
# CHECK: data:
# CHECK: last_name: "Chong"
# CHECK: status: 200
$CURL -d '{"first_name":"Dawn","last_name":"Draper","age":10,"human":true,"height":7}' $CHISELD_HOST/dev/persons
# CHECK: HTTP/1.1 200 OK
# CHECK: content-type: text/yaml
# CHECK: data:
# CHECK: last_name: "Draper"
# CHECK: status: 200
$CURL -d '{"first_name":"Eve","last_name":"Elgin","age":50,"human":true,"height":6}' $CHISELD_HOST/dev/persons
# CHECK: HTTP/1.1 200 OK
# CHECK: content-type: text/yaml
# CHECK: data:
# CHECK: last_name: "Elgin"
# CHECK: status: 200

$CURL $CHISELD_HOST/dev/persons?sort=last_name # GET all
# CHECK: HTTP/1.1 200 OK
# CHECK: content-type: text/yaml
# CHECK: data:
# CHECK: last_name: "Anderson"
# CHECK: last_name: "Brown"
# CHECK: last_name: "Chong"
# CHECK: last_name: "Draper"
# CHECK: last_name: "Elgin"
# CHECK: status: 200

$CURL "$CHISELD_HOST/dev/persons?.age=40" # Filtered GET
# CHECK: HTTP/1.1 200 OK
# CHECK: content-type: text/yaml
# CHECK: data:
# CHECK: last_name: "Brown"
# CHECK: status: 200

id=`$CURL "$CHISELD_HOST/dev/persons?.age=10" | sed -ne 's/.*id::[[:space:]]*"\([^"]*\).*/\1/p'`
$CURL $CHISELD_HOST/dev/persons/$id # GET by id
# CHECK: HTTP/1.1 200 OK
# CHECK: content-type: text/yaml
# CHECK: data:
# CHECK: first_name: "Dawn"
# CHECK: status: 200
$CURL $CHISELD_HOST/dev/persons/i-will-never-exist-ya-know # GET by invalid id
# CHECK: HTTP/1.1 404 Not Found
# CHECK: content-type: text/yaml
# CHECK: error: "Not found"
# CHECK: status: 404

$CURL -X DELETE $CHISELD_HOST/dev/persons/$id # DELETE by id
# CHECK: HTTP/1.1 405 Method Not Allowed
# CHECK: content-type: text/yaml
# CHECK: error: "Method Not Allowed"
# CHECK: status: 405
$CURL $CHISELD_HOST/dev/persons/$id
# CHECK: HTTP/1.1 200 OK
# CHECK: content-type: text/yaml
# CHECK: data:
# CHECK: first_name: "Dawn"
# CHECK: status: 200

$CURL -X DELETE "$CHISELD_HOST/dev/persons?filter=\\{%22age%22:40\\}" # Filtered DELETE
# CHECK: HTTP/1.1 405 Method Not Allowed
# CHECK: content-type: text/yaml
# CHECK: error: "Method Not Allowed"
# CHECK: status: 405
$CURL $CHISELD_HOST/dev/persons?sort=last_name
# CHECK: data:
# CHECK: last_name: "Anderson"
# CHECK: last_name: "Brown"
# CHECK: last_name: "Chong"
# CHECK: last_name: "Draper"
# CHECK: last_name: "Elgin"
# CHECK: status: 200

$CURL -X DELETE $CHISELD_HOST/dev/persons # DELETE all
# CHECK: HTTP/1.1 405 Method Not Allowed
# CHECK: content-type: text/yaml
# CHECK: error: "Method Not Allowed"
# CHECK: status: 405
$CURL $CHISELD_HOST/dev/persons?sort=last_name
# CHECK: data:
# CHECK: last_name: "Anderson"
# CHECK: last_name: "Brown"
# CHECK: last_name: "Chong"
# CHECK: last_name: "Draper"
# CHECK: last_name: "Elgin"
# CHECK: status: 200

$CURL -d '{"id":"abcd","first_name":"Repeated"}' $CHISELD_HOST/dev/persons
# CHECK: HTTP/1.1 200 OK
# CHECK: content-type: text/yaml
# CHECK: data:
# CHECK: first_name: "Repeated"
# CHECK: status: 200
$CURL -d '{"id":"abcd","first_name":"Repeated"}' $CHISELD_HOST/dev/persons # Repeated POST of the same entry.
# CHECK: HTTP/1.1 200 OK
# CHECK: content-type: text/yaml
# CHECK: data:
# CHECK: first_name: "Repeated"
# CHECK: status: 200
echo there are `$CURL $CHISELD_HOST/dev/persons | grep -c 'first_name: "Repeated"'` Repeated entries
# CHECK: there are 2 Repeated entries
$CURL $CHISELD_HOST/dev/persons | grep first_name
# CHECK: first_name: "Repeated"
# CHECK: first_name: "Repeated"

$CURL -X PUT -d '{"age":98422}' $CHISELD_HOST/dev/persons/cef5d492-d7e3-4c45-9a55-5929b9ab8292
# CHECK: HTTP/1.1 403 Forbidden
# CHECK: content-type: text/yaml
# CHECK: error: "Forbidden"

$CURL -X PUT -d '{"age":98422}' $CHISELD_HOST/dev/persons/ # PUT without ID.
# CHECK: HTTP/1.1 403 Forbidden
# CHECK: content-type: text/yaml
# CHECK: error: "Forbidden"<|MERGE_RESOLUTION|>--- conflicted
+++ resolved
@@ -78,11 +78,7 @@
 
 cd "$TEMPDIR"
 $CHISEL apply
-<<<<<<< HEAD
-# CHECK: Model defined: Person
-=======
 # CHECK: Code was applied
->>>>>>> 71e9443e
 
 $CURL -d '{"first_name":"Alice","last_name":"Anderson","age":30,"human":true,"height":10}' $CHISELD_HOST/dev/persons
 # CHECK: HTTP/1.1 200 OK
