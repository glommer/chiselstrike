# SPDX-FileCopyrightText: © 2021 ChiselStrike <info@chiselstrike.com>

# RUN: sh -e @file

cp examples/person.ts "$TEMPDIR/models"
mkdir -p "$TEMPDIR/routes/a/b/c"
cp examples/find.ts "$TEMPDIR/routes"
cp examples/find.ts "$TEMPDIR/routes/a/b/c/findc1.ts"
cp examples/find.ts "$TEMPDIR/routes/a/b/c/findc2.ts"

echo "$(sed 's|../models/person.ts|../../../../models/person.ts|' "$TEMPDIR/routes/a/b/c/findc1.ts")" > "$TEMPDIR/routes/a/b/c/findc1.ts"
echo "$(sed 's|../models/person.ts|../../../../models/person.ts|' "$TEMPDIR/routes/a/b/c/findc2.ts")" > "$TEMPDIR/routes/a/b/c/findc2.ts"

cat << EOF > "$TEMPDIR/policies/pol.yaml"
routes:
  - path: /find
    users: .*
  - path: /a/b/c/findc1
    users: ^al$
  - path: /a/b
    users: ^a
EOF

cd "$TEMPDIR"
$CHISEL apply

echo '{ "CHISELD_AUTH_SECRET" : "dud" }' > ${TEMPDIR}/.env
$CHISEL restart
# CHECK: Server restarted successfully.
id_al=`$CURL -H ChiselAuth:dud -d '{"name":"Al", "email":"al"}' $CHISELD_HOST/__chiselstrike/auth/users|sed -ne 's/.*"id": "\(.*\)".$/\1/p'`
id_als=`$CURL -H ChiselAuth:dud -d '{"name":"Als", "email":"als"}' $CHISELD_HOST/__chiselstrike/auth/users|sed -ne 's/.*"id": "\(.*\)".$/\1/p'`

$CURL $CHISELD_HOST/find
# CHECK: HTTP/1.1 404 Not Found

$CURL $CHISELD_HOST/dev/find
# CHECK: HTTP/1.1 403 Forbidden
$CHISEL restart

$CURL $CHISELD_HOST/dev/find
# CHECK: HTTP/1.1 403 Forbidden

$CURL -H ChiselUID\:$id_al $CHISELD_HOST/dev/find # Carefully constructs a valid request without triggering lit command parsing.
# CHECK: HTTP/1.1 200 OK
$CURL -H ChiselUID\:invalid_id $CHISELD_HOST/dev/find
# CHECK: HTTP/1.1 403 Forbidden

$CURL $CHISELD_HOST/dev/a/b/c/findc1
# CHECK: HTTP/1.1 403 Forbidden
$CURL -H ChiselUID\:invalid_id $CHISELD_HOST/dev/a/b/c/findc1
# CHECK: HTTP/1.1 403 Forbidden
$CURL -H ChiselUID\:$id_al $CHISELD_HOST/dev/a/b/c/findc1
# CHECK: HTTP/1.1 200 OK
$CURL -H ChiselUID\:$id_als $CHISELD_HOST/dev/a/b/c/findc1
# CHECK: HTTP/1.1 403 Forbidden

$CURL $CHISELD_HOST/dev/a/b/c/findc2
# CHECK: HTTP/1.1 403 Forbidden
$CURL -H ChiselUID\:invalid_id $CHISELD_HOST/dev/a/b/c/findc2
# CHECK: HTTP/1.1 403 Forbidden
$CURL -H ChiselUID\:$id_al $CHISELD_HOST/dev/a/b/c/findc2
# CHECK: HTTP/1.1 200 OK
$CURL -H ChiselUID\:$id_als $CHISELD_HOST/dev/a/b/c/findc2
# CHECK: HTTP/1.1 200 OK

cat << EOF > "$TEMPDIR/policies/pol.yaml"
routes:
  - path: /find
    users: .*
  - path: /find
    users: ^als$
EOF
$CHISEL apply 2>&1 || echo # (swallow the apply abort)
# CHECK: Error: Repeated path in user authorization: "/find"
rm "$TEMPDIR/policies/pol.yaml"

cat << EOF > "$TEMPDIR/models/post.ts"
import { ChiselEntity, AuthUser, labels } from '@chiselstrike/api'
export class Post extends ChiselEntity {
    text: string = "Lorem Ipsum";
    @labels("protect") author: AuthUser;
}
export class Blog extends ChiselEntity {
  post1?: Post;
}
EOF

cat << EOF > "$TEMPDIR/routes/po.ts"
import { Post } from '../models/post.ts';
import { loggedInUser, responseFromJson } from '@chiselstrike/api';
export default async function (req: Request) {
    if (req.method == 'POST') {
        let p = Post.build(await req.json());
        let author = await loggedInUser();
        if (author === undefined) return responseFromJson('Must be logged in', 401);
        p.author = author;
        await p.save();
        return new Response('saved post successfully');
    } else if (req.method == 'GET') {
        let r: Array<Pick<Post, "text">> = [];
        await Post.cursor().select('text').forEach(p => r.push(p));
        return responseFromJson(r);
    }
}
EOF

$CHISEL apply --allow-type-deletion
<<<<<<< HEAD
# CHECK: Model defined: Post
=======
# CHECK: Code was applied
>>>>>>> 71e9443e

$CURL -H ChiselUID\:$id_al -d '{"text": "first post by al"}' $CHISELD_HOST/dev/po
# CHECK: HTTP/1.1 200 OK
$CURL -H ChiselUID\:$id_als -d '{"text": "first post by als"}' $CHISELD_HOST/dev/po
# CHECK: HTTP/1.1 200 OK
$CURL -H ChiselUID\:$id_al -d '{"text": "second post by al"}' $CHISELD_HOST/dev/po
# CHECK: HTTP/1.1 200 OK
$CURL -H ChiselUID\:$id_al $CHISELD_HOST/dev/po
# CHECK: HTTP/1.1 200 OK
# CHECK: "text": "first post by al"
# CHECK: "text": "first post by als"
# CHECK: "text": "second post by al"

cat << EOF > "$TEMPDIR/policies/pol.yaml"
labels:
  - name: protect
    transform: match_login
EOF
$CHISEL apply
count=$($CURL -H ChiselUID\:$id_al $CHISELD_HOST/dev/po | grep text | wc -l | tr -d '[:space:]')
echo "result count:$count"
# CHECK: result count:2
$CURL -H ChiselUID\:$id_al $CHISELD_HOST/dev/po
# CHECK: HTTP/1.1 200 OK
# CHECK: "text": "first post by al"
# CHECK: "text": "second post by al"

cat << EOF > "$TEMPDIR/routes/blogs.ts"
import { Blog, Post } from '../models/post.ts';
import { loggedInUser, responseFromJson } from '@chiselstrike/api';
export default async function chisel(req: Request) {
    if (req.method == 'POST') {
        const b = Blog.build(await req.json());
        const author = await loggedInUser();
        if (author === undefined) return responseFromJson('Must be logged in', 401);
        b.post1!.author = author;
        await b.save();
        return new Response('saved post successfully');
    } else if (req.method == 'GET') {
        const r = (await Blog.cursor().toArray()).map(b => b.post1!.text);
        return responseFromJson(r);
    }
}
EOF

rm "$TEMPDIR/policies/pol.yaml"
$CHISEL apply
<<<<<<< HEAD
=======
# CHECK: Code was applied
>>>>>>> 71e9443e

$CURL -d '{"text": "first post by al"}' $CHISELD_HOST/dev/po
# CHECK:  HTTP/1.1 401 Unauthorized
# CHECK:  Must be logged in

$CURL -d '{"text": "first post by al"}' $CHISELD_HOST/dev/blogs
# CHECK:  HTTP/1.1 401 Unauthorized
# CHECK:  Must be logged in

$CURL -H ChiselUID\:$id_al -d '{
  "post1": {"text": "first blog post by al"}
}' $CHISELD_HOST/dev/blogs
# CHECK: HTTP/1.1 200 OK
# CHECK: saved post successfully

$CURL -H ChiselUID\:$id_als -d '{
  "post1": {"text": "first blog post by als"}
}' $CHISELD_HOST/dev/blogs
# CHECK: HTTP/1.1 200 OK
# CHECK: saved post successfully

$CURL -H ChiselUID\:$id_al -d '{
  "post1": {"text": "second blog post by al"}
}' $CHISELD_HOST/dev/blogs
# CHECK: HTTP/1.1 200 OK
# CHECK: saved post successfully

$CURL -H ChiselUID\:$id_al $CHISELD_HOST/dev/blogs
# CHECK: HTTP/1.1 200 OK
# CHECK: "first blog post by al"
# CHECK: "first blog post by als"
# CHECK: "second blog post by al"

cat << EOF > "$TEMPDIR/policies/pol.yaml"
labels:
  - name: protect
    transform: match_login
EOF
$CHISEL apply
# CHECK: Code was applied

count=$($CURL -H ChiselUID\:$id_al $CHISELD_HOST/dev/blogs | grep 'blog post by' | wc -l | tr -d '[:space:]')
echo "result count:$count"
# CHECK: result count:2
$CURL -H ChiselUID\:$id_al $CHISELD_HOST/dev/blogs
# CHECK: HTTP/1.1 200 OK
# CHECK: "first blog post by al"
# CHECK: "second blog post by al"<|MERGE_RESOLUTION|>--- conflicted
+++ resolved
@@ -105,11 +105,7 @@
 EOF
 
 $CHISEL apply --allow-type-deletion
-<<<<<<< HEAD
-# CHECK: Model defined: Post
-=======
 # CHECK: Code was applied
->>>>>>> 71e9443e
 
 $CURL -H ChiselUID\:$id_al -d '{"text": "first post by al"}' $CHISELD_HOST/dev/po
 # CHECK: HTTP/1.1 200 OK
@@ -157,10 +153,7 @@
 
 rm "$TEMPDIR/policies/pol.yaml"
 $CHISEL apply
-<<<<<<< HEAD
-=======
 # CHECK: Code was applied
->>>>>>> 71e9443e
 
 $CURL -d '{"text": "first post by al"}' $CHISELD_HOST/dev/po
 # CHECK:  HTTP/1.1 401 Unauthorized
