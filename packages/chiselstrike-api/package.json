{
    "name": "@chiselstrike/api",
    "version": "0.13.0-dev.0",
    "keywords": [
        "api",
        "chiselstrike",
        "database",
        "orm",
        "typescript"
    ],
    "description": "The prototype-to-production backend framework for TypeScript",
    "homepage": "https://www.chiselstrike.com",
    "repository": {
        "type": "git",
        "url": "https://github.com/chiselstrike/chiselstrike.git",
        "directory": "chiselstrike-api"
    },
    "author": "ChiselStrike <info@chiselstrike.com>",
    "license": "Apache-2.0",
<<<<<<< HEAD
    "types": "lib/api.ts",
=======
    "types": "lib/api.ts.d.ts",
>>>>>>> 05b25ba1
    "scripts": {
        "build": "true"
    },
    "files": [
        "/lib"
    ]
}<|MERGE_RESOLUTION|>--- conflicted
+++ resolved
@@ -17,11 +17,7 @@
     },
     "author": "ChiselStrike <info@chiselstrike.com>",
     "license": "Apache-2.0",
-<<<<<<< HEAD
-    "types": "lib/api.ts",
-=======
     "types": "lib/api.ts.d.ts",
->>>>>>> 05b25ba1
     "scripts": {
         "build": "true"
     },
